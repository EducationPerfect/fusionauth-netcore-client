﻿<Project Sdk="Microsoft.NET.Sdk">

    <PropertyGroup>
        <RootNamespace></RootNamespace>
        <PackageVersion>1.15.8</PackageVersion>
        <Title>FusionAuth .net Standard Client</Title>
        <AssemblyName>FusionAuth.Client</AssemblyName>
        <GeneratePackageOnBuild>true</GeneratePackageOnBuild>
        <PackageProjectUrl>https://github.com/FusionAuth/fusionauth-netcore-client</PackageProjectUrl>
        <RepositoryUrl>https://github.com/FusionAuth/fusionauth-netcore-client</RepositoryUrl>
        <Authors>Tyler Scott</Authors>
        <Owners>FusionAuth</Owners>
        <Summary>FusionAuth client for .NET Core</Summary>
<<<<<<< HEAD
        <TargetFrameworks>netcoreapp2.1;netcoreapp2.2;netstandard2.0</TargetFrameworks>
=======
>>>>>>> e6722a81
        <LangVersion>7.3</LangVersion>
        <TargetFrameworks>netstandard2.1;netcoreapp3.1;netcoreapp2.1</TargetFrameworks>
    </PropertyGroup>

    <ItemGroup>
      <PackageReference Include="Newtonsoft.Json" Version="12.0.2" />
    </ItemGroup>

    <ItemGroup>
      <Folder Include="domain\io\fusionauth\domain" />
    </ItemGroup>

</Project><|MERGE_RESOLUTION|>--- conflicted
+++ resolved
@@ -11,12 +11,8 @@
         <Authors>Tyler Scott</Authors>
         <Owners>FusionAuth</Owners>
         <Summary>FusionAuth client for .NET Core</Summary>
-<<<<<<< HEAD
-        <TargetFrameworks>netcoreapp2.1;netcoreapp2.2;netstandard2.0</TargetFrameworks>
-=======
->>>>>>> e6722a81
+        <TargetFrameworks>netstandard2.0,netstandard2.1,netcoreapp2.1;netcoreapp3.1</TargetFrameworks>
         <LangVersion>7.3</LangVersion>
-        <TargetFrameworks>netstandard2.1;netcoreapp3.1;netcoreapp2.1</TargetFrameworks>
     </PropertyGroup>
 
     <ItemGroup>
